--- conflicted
+++ resolved
@@ -1,358 +1,340 @@
-'use client';
-
-import { useEffect, useState } from 'react';
-import { useRouter } from 'next/navigation';
-<<<<<<< HEAD
-import { Shield, Package, Lock, Activity, AlertTriangle, DollarSign, Printer, ShoppingBag, ChefHat, Star } from 'lucide-react';
-=======
-import { Shield, Package, Lock, Activity, AlertTriangle, DollarSign, Printer, ShoppingBag, ChefHat } from 'lucide-react';
->>>>>>> f8a8e31e
-import Link from 'next/link';
-
-/**
- * Admin Dashboard
- *
- * Staff-only dashboard for monitoring system health
- * Separate from customer-facing app
- *
- * Features:
- * - Locker status monitoring
- * - Order management panel
- * - System health overview
- * - Real-time updates
- *
- * Authentication:
- * - Simple password protection for now
- * - Can be upgraded to full auth system later
- */
-
-interface LockerStatus {
-  lockerId: string;
-  status: string;
-  battery: number;
-  occupiedSlots: string[];
-  freeSlots: string[];
-  temperature?: number;
-  lastSeen: string;
-}
-
-export default function AdminDashboard() {
-  const router = useRouter();
-  const [isAuthenticated, setIsAuthenticated] = useState(false);
-  const [password, setPassword] = useState('');
-  const [lockers, setLockers] = useState<LockerStatus[]>([]);
-  const [loading, setLoading] = useState(false);
-  const [error, setError] = useState('');
-
-  useEffect(() => {
-    // Check if already authenticated
-    const authToken = sessionStorage.getItem('admin_auth');
-    if (authToken === 'authenticated') {
-      setIsAuthenticated(true);
-      fetchLockerStatus();
-    }
-  }, []);
-
-  const handleLogin = (e: React.FormEvent) => {
-    e.preventDefault();
-
-    // Simple password check (use env variable in production)
-    const adminPassword = process.env.NEXT_PUBLIC_ADMIN_PASSWORD || 'admin123';
-
-    if (password === adminPassword) {
-      sessionStorage.setItem('admin_auth', 'authenticated');
-      setIsAuthenticated(true);
-      setError('');
-      fetchLockerStatus();
-    } else {
-      setError('Invalid password');
-    }
-  };
-
-  const fetchLockerStatus = async () => {
-    setLoading(true);
-    try {
-      const res = await fetch('/api/locker/heartbeat');
-      if (res.ok) {
-        const data = await res.json();
-        setLockers(data.lockers || []);
-      }
-    } catch (err) {
-      console.error('Failed to fetch locker status:', err);
-    } finally {
-      setLoading(false);
-    }
-  };
-
-  // Login Screen
-  if (!isAuthenticated) {
-    return (
-      <div className="min-h-screen bg-gray-100 flex items-center justify-center p-4">
-        <div className="bg-white rounded-lg shadow-lg p-8 max-w-md w-full">
-          <div className="flex items-center gap-3 mb-6">
-            <Shield className="w-8 h-8 text-blue-600" />
-            <h1 className="text-2xl font-bold">Admin Access</h1>
-          </div>
-
-          <form onSubmit={handleLogin} className="space-y-4">
-            <div>
-              <label className="block text-sm font-medium text-gray-700 mb-2">
-                Password
-              </label>
-              <input
-                type="password"
-                value={password}
-                onChange={(e) => setPassword(e.target.value)}
-                className="w-full px-4 py-2 border rounded-lg focus:ring-2 focus:ring-blue-500"
-                placeholder="Enter admin password"
-                autoFocus
-              />
-            </div>
-
-            {error && (
-              <div className="bg-red-50 border border-red-200 text-red-700 px-4 py-3 rounded">
-                {error}
-              </div>
-            )}
-
-            <button
-              type="submit"
-              className="w-full bg-blue-600 text-white py-2 rounded-lg hover:bg-blue-700 transition"
-            >
-              Login
-            </button>
-          </form>
-
-          <div className="mt-6 text-sm text-gray-500 text-center">
-            <p>Staff access only</p>
-          </div>
-        </div>
-      </div>
-    );
-  }
-
-  // Dashboard Screen
-  const onlineLockers = lockers.filter(l => l.status !== 'offline').length;
-  const offlineLockers = lockers.filter(l => l.status === 'offline').length;
-  const totalSlots = lockers.reduce((sum, l) => sum + (l.occupiedSlots?.length || 0) + (l.freeSlots?.length || 0), 0);
-  const occupiedSlots = lockers.reduce((sum, l) => sum + (l.occupiedSlots?.length || 0), 0);
-
-  return (
-    <div className="min-h-screen bg-gray-50">
-      {/* Header */}
-      <header className="bg-white border-b shadow-sm">
-        <div className="max-w-7xl mx-auto px-4 py-4 flex justify-between items-center">
-          <div className="flex items-center gap-3">
-            <Shield className="w-8 h-8 text-blue-600" />
-            <div>
-              <h1 className="text-2xl font-bold">Admin Dashboard</h1>
-              <p className="text-sm text-gray-500">Coffee Oasis POS</p>
-            </div>
-          </div>
-          <div className="flex items-center gap-4">
-            <button
-              onClick={fetchLockerStatus}
-              className="px-4 py-2 bg-blue-100 text-blue-700 rounded-lg hover:bg-blue-200 transition text-sm"
-            >
-              Refresh
-            </button>
-            <button
-              onClick={() => {
-                sessionStorage.removeItem('admin_auth');
-                setIsAuthenticated(false);
-              }}
-              className="px-4 py-2 bg-red-100 text-red-700 rounded-lg hover:bg-red-200 transition text-sm"
-            >
-              Logout
-            </button>
-          </div>
-        </div>
-      </header>
-
-      <div className="max-w-7xl mx-auto px-4 py-8 space-y-6">
-        {/* Stats Overview */}
-        <div className="grid grid-cols-1 md:grid-cols-4 gap-4">
-          <div className="bg-white rounded-lg shadow p-6">
-            <div className="flex items-center gap-3">
-              <Activity className="w-8 h-8 text-green-600" />
-              <div>
-                <p className="text-sm text-gray-500">Online Lockers</p>
-                <p className="text-2xl font-bold text-green-600">{onlineLockers}</p>
-              </div>
-            </div>
-          </div>
-
-          <div className="bg-white rounded-lg shadow p-6">
-            <div className="flex items-center gap-3">
-              <AlertTriangle className="w-8 h-8 text-red-600" />
-              <div>
-                <p className="text-sm text-gray-500">Offline Lockers</p>
-                <p className="text-2xl font-bold text-red-600">{offlineLockers}</p>
-              </div>
-            </div>
-          </div>
-
-          <div className="bg-white rounded-lg shadow p-6">
-            <div className="flex items-center gap-3">
-              <Lock className="w-8 h-8 text-blue-600" />
-              <div>
-                <p className="text-sm text-gray-500">Occupied Slots</p>
-                <p className="text-2xl font-bold text-blue-600">{occupiedSlots}/{totalSlots}</p>
-              </div>
-            </div>
-          </div>
-
-          <div className="bg-white rounded-lg shadow p-6">
-            <div className="flex items-center gap-3">
-              <Package className="w-8 h-8 text-purple-600" />
-              <div>
-                <p className="text-sm text-gray-500">Total Lockers</p>
-                <p className="text-2xl font-bold text-purple-600">{lockers.length}</p>
-              </div>
-            </div>
-          </div>
-        </div>
-
-        {/* Quick Actions */}
-        <div className="grid grid-cols-1 md:grid-cols-2 lg:grid-cols-3 gap-4">
-          <Link
-            href="/admin/lockers"
-            className="bg-white rounded-lg shadow p-6 hover:shadow-lg transition"
-          >
-            <div className="flex items-center gap-3 mb-2">
-              <Lock className="w-6 h-6 text-blue-600" />
-              <h2 className="text-xl font-semibold">Locker Monitoring</h2>
-            </div>
-            <p className="text-gray-600">View detailed status of all smart lockers</p>
-          </Link>
-
-          <Link
-            href="/admin/orders"
-            className="bg-white rounded-lg shadow p-6 hover:shadow-lg transition"
-          >
-            <div className="flex items-center gap-3 mb-2">
-              <Package className="w-6 h-6 text-purple-600" />
-              <h2 className="text-xl font-semibold">Order Management</h2>
-            </div>
-            <p className="text-gray-600">Monitor and manage all orders</p>
-          </Link>
-
-          <Link
-            href="/admin/materials"
-            className="bg-white rounded-lg shadow p-6 hover:shadow-lg transition"
-          >
-            <div className="flex items-center gap-3 mb-2">
-              <ShoppingBag className="w-6 h-6 text-green-600" />
-              <h2 className="text-xl font-semibold">Materials</h2>
-            </div>
-            <p className="text-gray-600">Manage ingredients, packaging, and stock</p>
-          </Link>
-
-          <Link
-            href="/admin/recipes"
-            className="bg-white rounded-lg shadow p-6 hover:shadow-lg transition"
-          >
-            <div className="flex items-center gap-3 mb-2">
-              <ChefHat className="w-6 h-6 text-orange-600" />
-              <h2 className="text-xl font-semibold">Recipes</h2>
-            </div>
-            <p className="text-gray-600">Build product recipes and calculate COGS</p>
-          </Link>
-
-          <Link
-            href="/admin/costs"
-            className="bg-white rounded-lg shadow p-6 hover:shadow-lg transition"
-          >
-            <div className="flex items-center gap-3 mb-2">
-              <DollarSign className="w-6 h-6 text-emerald-600" />
-              <h2 className="text-xl font-semibold">Costs Overview</h2>
-            </div>
-            <p className="text-gray-600">View product costs and profit margins</p>
-          </Link>
-
-          <Link
-            href="/admin/printers"
-            className="bg-white rounded-lg shadow p-6 hover:shadow-lg transition"
-          >
-            <div className="flex items-center gap-3 mb-2">
-              <Printer className="w-6 h-6 text-indigo-600" />
-              <h2 className="text-xl font-semibold">Printers</h2>
-            </div>
-            <p className="text-gray-600">Manage receipt and kitchen printers</p>
-          </Link>
-<<<<<<< HEAD
-
-          <Link
-            href="/admin/loyalty"
-            className="bg-white rounded-lg shadow p-6 hover:shadow-lg transition"
-          >
-            <div className="flex items-center gap-3 mb-2">
-              <Star className="w-6 h-6 text-yellow-600" />
-              <h2 className="text-xl font-semibold">Loyalty Points</h2>
-            </div>
-            <p className="text-gray-600">Manage customer loyalty points and rewards</p>
-          </Link>
-=======
->>>>>>> f8a8e31e
-        </div>
-
-        {/* Locker Status Quick View */}
-        <div className="bg-white rounded-lg shadow">
-          <div className="p-6 border-b">
-            <h2 className="text-xl font-semibold">Locker Status Overview</h2>
-          </div>
-
-          {loading ? (
-            <div className="p-6">Loading...</div>
-          ) : lockers.length === 0 ? (
-            <div className="p-6 text-center text-gray-500">
-              <p>No locker data available</p>
-              <p className="text-sm mt-2">Lockers will appear here once they send their first heartbeat</p>
-            </div>
-          ) : (
-            <div className="divide-y">
-              {lockers.map((locker) => {
-                const isOffline = locker.status === 'offline';
-                const hoursSinceLastSeen = locker.lastSeen
-                  ? (Date.now() - new Date(locker.lastSeen).getTime()) / (1000 * 60 * 60)
-                  : null;
-
-                return (
-                  <div key={locker.lockerId} className="p-6 flex items-center justify-between">
-                    <div className="flex items-center gap-4">
-                      <div className={`w-3 h-3 rounded-full ${isOffline ? 'bg-red-500' : 'bg-green-500'}`} />
-                      <div>
-                        <h3 className="font-semibold">{locker.lockerId}</h3>
-                        <p className="text-sm text-gray-500">
-                          {isOffline ? 'Offline' : 'Online'} •
-                          Last seen: {hoursSinceLastSeen !== null ? `${hoursSinceLastSeen.toFixed(1)}h ago` : 'Unknown'}
-                        </p>
-                      </div>
-                    </div>
-
-                    <div className="flex items-center gap-6 text-sm">
-                      <div>
-                        <p className="text-gray-500">Occupied</p>
-                        <p className="font-semibold">{locker.occupiedSlots?.length || 0}</p>
-                      </div>
-                      <div>
-                        <p className="text-gray-500">Free</p>
-                        <p className="font-semibold">{locker.freeSlots?.length || 0}</p>
-                      </div>
-                      {locker.temperature && (
-                        <div>
-                          <p className="text-gray-500">Temp</p>
-                          <p className="font-semibold">{locker.temperature}°C</p>
-                        </div>
-                      )}
-                    </div>
-                  </div>
-                );
-              })}
-            </div>
-          )}
-        </div>
-      </div>
-    </div>
-  );
-}
+'use client';
+
+import { useEffect, useState } from 'react';
+import { useRouter } from 'next/navigation';
+import { Shield, Package, Lock, Activity, AlertTriangle, DollarSign, Printer, ShoppingBag, ChefHat } from 'lucide-react';
+import Link from 'next/link';
+
+/**
+ * Admin Dashboard
+ *
+ * Staff-only dashboard for monitoring system health
+ * Separate from customer-facing app
+ *
+ * Features:
+ * - Locker status monitoring
+ * - Order management panel
+ * - System health overview
+ * - Real-time updates
+ *
+ * Authentication:
+ * - Simple password protection for now
+ * - Can be upgraded to full auth system later
+ */
+
+interface LockerStatus {
+  lockerId: string;
+  status: string;
+  battery: number;
+  occupiedSlots: string[];
+  freeSlots: string[];
+  temperature?: number;
+  lastSeen: string;
+}
+
+export default function AdminDashboard() {
+  const router = useRouter();
+  const [isAuthenticated, setIsAuthenticated] = useState(false);
+  const [password, setPassword] = useState('');
+  const [lockers, setLockers] = useState<LockerStatus[]>([]);
+  const [loading, setLoading] = useState(false);
+  const [error, setError] = useState('');
+
+  useEffect(() => {
+    // Check if already authenticated
+    const authToken = sessionStorage.getItem('admin_auth');
+    if (authToken === 'authenticated') {
+      setIsAuthenticated(true);
+      fetchLockerStatus();
+    }
+  }, []);
+
+  const handleLogin = (e: React.FormEvent) => {
+    e.preventDefault();
+
+    // Simple password check (use env variable in production)
+    const adminPassword = process.env.NEXT_PUBLIC_ADMIN_PASSWORD || 'admin123';
+
+    if (password === adminPassword) {
+      sessionStorage.setItem('admin_auth', 'authenticated');
+      setIsAuthenticated(true);
+      setError('');
+      fetchLockerStatus();
+    } else {
+      setError('Invalid password');
+    }
+  };
+
+  const fetchLockerStatus = async () => {
+    setLoading(true);
+    try {
+      const res = await fetch('/api/locker/heartbeat');
+      if (res.ok) {
+        const data = await res.json();
+        setLockers(data.lockers || []);
+      }
+    } catch (err) {
+      console.error('Failed to fetch locker status:', err);
+    } finally {
+      setLoading(false);
+    }
+  };
+
+  // Login Screen
+  if (!isAuthenticated) {
+    return (
+      <div className="min-h-screen bg-gray-100 flex items-center justify-center p-4">
+        <div className="bg-white rounded-lg shadow-lg p-8 max-w-md w-full">
+          <div className="flex items-center gap-3 mb-6">
+            <Shield className="w-8 h-8 text-blue-600" />
+            <h1 className="text-2xl font-bold">Admin Access</h1>
+          </div>
+
+          <form onSubmit={handleLogin} className="space-y-4">
+            <div>
+              <label className="block text-sm font-medium text-gray-700 mb-2">
+                Password
+              </label>
+              <input
+                type="password"
+                value={password}
+                onChange={(e) => setPassword(e.target.value)}
+                className="w-full px-4 py-2 border rounded-lg focus:ring-2 focus:ring-blue-500"
+                placeholder="Enter admin password"
+                autoFocus
+              />
+            </div>
+
+            {error && (
+              <div className="bg-red-50 border border-red-200 text-red-700 px-4 py-3 rounded">
+                {error}
+              </div>
+            )}
+
+            <button
+              type="submit"
+              className="w-full bg-blue-600 text-white py-2 rounded-lg hover:bg-blue-700 transition"
+            >
+              Login
+            </button>
+          </form>
+
+          <div className="mt-6 text-sm text-gray-500 text-center">
+            <p>Staff access only</p>
+          </div>
+        </div>
+      </div>
+    );
+  }
+
+  // Dashboard Screen
+  const onlineLockers = lockers.filter(l => l.status !== 'offline').length;
+  const offlineLockers = lockers.filter(l => l.status === 'offline').length;
+  const totalSlots = lockers.reduce((sum, l) => sum + (l.occupiedSlots?.length || 0) + (l.freeSlots?.length || 0), 0);
+  const occupiedSlots = lockers.reduce((sum, l) => sum + (l.occupiedSlots?.length || 0), 0);
+
+  return (
+    <div className="min-h-screen bg-gray-50">
+      {/* Header */}
+      <header className="bg-white border-b shadow-sm">
+        <div className="max-w-7xl mx-auto px-4 py-4 flex justify-between items-center">
+          <div className="flex items-center gap-3">
+            <Shield className="w-8 h-8 text-blue-600" />
+            <div>
+              <h1 className="text-2xl font-bold">Admin Dashboard</h1>
+              <p className="text-sm text-gray-500">Coffee Oasis POS</p>
+            </div>
+          </div>
+          <div className="flex items-center gap-4">
+            <button
+              onClick={fetchLockerStatus}
+              className="px-4 py-2 bg-blue-100 text-blue-700 rounded-lg hover:bg-blue-200 transition text-sm"
+            >
+              Refresh
+            </button>
+            <button
+              onClick={() => {
+                sessionStorage.removeItem('admin_auth');
+                setIsAuthenticated(false);
+              }}
+              className="px-4 py-2 bg-red-100 text-red-700 rounded-lg hover:bg-red-200 transition text-sm"
+            >
+              Logout
+            </button>
+          </div>
+        </div>
+      </header>
+
+      <div className="max-w-7xl mx-auto px-4 py-8 space-y-6">
+        {/* Stats Overview */}
+        <div className="grid grid-cols-1 md:grid-cols-4 gap-4">
+          <div className="bg-white rounded-lg shadow p-6">
+            <div className="flex items-center gap-3">
+              <Activity className="w-8 h-8 text-green-600" />
+              <div>
+                <p className="text-sm text-gray-500">Online Lockers</p>
+                <p className="text-2xl font-bold text-green-600">{onlineLockers}</p>
+              </div>
+            </div>
+          </div>
+
+          <div className="bg-white rounded-lg shadow p-6">
+            <div className="flex items-center gap-3">
+              <AlertTriangle className="w-8 h-8 text-red-600" />
+              <div>
+                <p className="text-sm text-gray-500">Offline Lockers</p>
+                <p className="text-2xl font-bold text-red-600">{offlineLockers}</p>
+              </div>
+            </div>
+          </div>
+
+          <div className="bg-white rounded-lg shadow p-6">
+            <div className="flex items-center gap-3">
+              <Lock className="w-8 h-8 text-blue-600" />
+              <div>
+                <p className="text-sm text-gray-500">Occupied Slots</p>
+                <p className="text-2xl font-bold text-blue-600">{occupiedSlots}/{totalSlots}</p>
+              </div>
+            </div>
+          </div>
+
+          <div className="bg-white rounded-lg shadow p-6">
+            <div className="flex items-center gap-3">
+              <Package className="w-8 h-8 text-purple-600" />
+              <div>
+                <p className="text-sm text-gray-500">Total Lockers</p>
+                <p className="text-2xl font-bold text-purple-600">{lockers.length}</p>
+              </div>
+            </div>
+          </div>
+        </div>
+
+        {/* Quick Actions */}
+        <div className="grid grid-cols-1 md:grid-cols-2 lg:grid-cols-3 gap-4">
+          <Link
+            href="/admin/lockers"
+            className="bg-white rounded-lg shadow p-6 hover:shadow-lg transition"
+          >
+            <div className="flex items-center gap-3 mb-2">
+              <Lock className="w-6 h-6 text-blue-600" />
+              <h2 className="text-xl font-semibold">Locker Monitoring</h2>
+            </div>
+            <p className="text-gray-600">View detailed status of all smart lockers</p>
+          </Link>
+
+          <Link
+            href="/admin/orders"
+            className="bg-white rounded-lg shadow p-6 hover:shadow-lg transition"
+          >
+            <div className="flex items-center gap-3 mb-2">
+              <Package className="w-6 h-6 text-purple-600" />
+              <h2 className="text-xl font-semibold">Order Management</h2>
+            </div>
+            <p className="text-gray-600">Monitor and manage all orders</p>
+          </Link>
+
+          <Link
+            href="/admin/materials"
+            className="bg-white rounded-lg shadow p-6 hover:shadow-lg transition"
+          >
+            <div className="flex items-center gap-3 mb-2">
+              <ShoppingBag className="w-6 h-6 text-green-600" />
+              <h2 className="text-xl font-semibold">Materials</h2>
+            </div>
+            <p className="text-gray-600">Manage ingredients, packaging, and stock</p>
+          </Link>
+
+          <Link
+            href="/admin/recipes"
+            className="bg-white rounded-lg shadow p-6 hover:shadow-lg transition"
+          >
+            <div className="flex items-center gap-3 mb-2">
+              <ChefHat className="w-6 h-6 text-orange-600" />
+              <h2 className="text-xl font-semibold">Recipes</h2>
+            </div>
+            <p className="text-gray-600">Build product recipes and calculate COGS</p>
+          </Link>
+
+          <Link
+            href="/admin/costs"
+            className="bg-white rounded-lg shadow p-6 hover:shadow-lg transition"
+          >
+            <div className="flex items-center gap-3 mb-2">
+              <DollarSign className="w-6 h-6 text-emerald-600" />
+              <h2 className="text-xl font-semibold">Costs Overview</h2>
+            </div>
+            <p className="text-gray-600">View product costs and profit margins</p>
+          </Link>
+
+          <Link
+            href="/admin/printers"
+            className="bg-white rounded-lg shadow p-6 hover:shadow-lg transition"
+          >
+            <div className="flex items-center gap-3 mb-2">
+              <Printer className="w-6 h-6 text-indigo-600" />
+              <h2 className="text-xl font-semibold">Printers</h2>
+            </div>
+            <p className="text-gray-600">Manage receipt and kitchen printers</p>
+          </Link>
+        </div>
+
+        {/* Locker Status Quick View */}
+        <div className="bg-white rounded-lg shadow">
+          <div className="p-6 border-b">
+            <h2 className="text-xl font-semibold">Locker Status Overview</h2>
+          </div>
+
+          {loading ? (
+            <div className="p-6">Loading...</div>
+          ) : lockers.length === 0 ? (
+            <div className="p-6 text-center text-gray-500">
+              <p>No locker data available</p>
+              <p className="text-sm mt-2">Lockers will appear here once they send their first heartbeat</p>
+            </div>
+          ) : (
+            <div className="divide-y">
+              {lockers.map((locker) => {
+                const isOffline = locker.status === 'offline';
+                const hoursSinceLastSeen = locker.lastSeen
+                  ? (Date.now() - new Date(locker.lastSeen).getTime()) / (1000 * 60 * 60)
+                  : null;
+
+                return (
+                  <div key={locker.lockerId} className="p-6 flex items-center justify-between">
+                    <div className="flex items-center gap-4">
+                      <div className={`w-3 h-3 rounded-full ${isOffline ? 'bg-red-500' : 'bg-green-500'}`} />
+                      <div>
+                        <h3 className="font-semibold">{locker.lockerId}</h3>
+                        <p className="text-sm text-gray-500">
+                          {isOffline ? 'Offline' : 'Online'} •
+                          Last seen: {hoursSinceLastSeen !== null ? `${hoursSinceLastSeen.toFixed(1)}h ago` : 'Unknown'}
+                        </p>
+                      </div>
+                    </div>
+
+                    <div className="flex items-center gap-6 text-sm">
+                      <div>
+                        <p className="text-gray-500">Occupied</p>
+                        <p className="font-semibold">{locker.occupiedSlots?.length || 0}</p>
+                      </div>
+                      <div>
+                        <p className="text-gray-500">Free</p>
+                        <p className="font-semibold">{locker.freeSlots?.length || 0}</p>
+                      </div>
+                      {locker.temperature && (
+                        <div>
+                          <p className="text-gray-500">Temp</p>
+                          <p className="font-semibold">{locker.temperature}°C</p>
+                        </div>
+                      )}
+                    </div>
+                  </div>
+                );
+              })}
+            </div>
+          )}
+        </div>
+      </div>
+    </div>
+  );
+}