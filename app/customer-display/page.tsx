"use client";

import { useEffect, useState } from "react";
import Image from "next/image";

export default function CustomerDisplayPage() {
  const [cartItems, setCartItems] = useState<any[]>([]);
  const [currentTime, setCurrentTime] = useState(new Date());
  const [mounted, setMounted] = useState(false);
  const [connectionStatus, setConnectionStatus] = useState<'connecting' | 'connected' | 'disconnected'>('connecting');

  // Fix hydration error - only show time after mount
  useEffect(() => {
    setMounted(true);
  }, []);

  // Update time every second
  useEffect(() => {
    const interval = setInterval(() => {
      setCurrentTime(new Date());
    }, 1000);
    return () => clearInterval(interval);
  }, []);

  // Listen for cart updates via Server-Sent Events (push-based, no polling)
  useEffect(() => {
    let eventSource: EventSource | null = null;
    let reconnectTimeout: NodeJS.Timeout | null = null;
    let isManualClose = false;

    const connect = () => {
      console.log('📺 Customer Display: Connecting to cart updates stream...');
      setConnectionStatus('connecting');

      // Connect to SSE endpoint
      eventSource = new EventSource('/api/cart/stream');

      eventSource.onopen = () => {
        console.log('📺 Customer Display: ✅ Connected to cart stream');
        setConnectionStatus('connected');
      };

      eventSource.onmessage = (event) => {
        try {
          const data = JSON.parse(event.data);
          console.log('📺 Customer Display: Received event:', data.type, new Date().toISOString());

          if (data.type === 'cart-update') {
            setCartItems(data.cart || []);
            console.log('📺 Customer Display: Updated cart with', data.cart?.length || 0, 'items');
          } else if (data.type === 'connected') {
            console.log('📺 Customer Display: Connection confirmed by server');
            // Fetch initial cart state
            fetch('/api/cart/current')
              .then(res => res.json())
              .then(data => {
                setCartItems(data.cart || []);
                console.log('📺 Customer Display: Loaded initial cart with', data.cart?.length || 0, 'items');
              })
              .catch(err => console.error('Failed to fetch initial cart:', err));
          }
        } catch (err) {
          console.error('📺 Customer Display: Failed to parse SSE message:', err);
        }
      };

      eventSource.onerror = (error) => {
        console.error('📺 Customer Display: ❌ SSE connection error:', error);
        console.log('📺 Customer Display: Ready state:', eventSource?.readyState);
        setConnectionStatus('disconnected');

        // Close the failed connection
        if (eventSource) {
          eventSource.close();
        }

        // Only reconnect if not manually closed
        if (!isManualClose) {
          console.log('📺 Customer Display: Will attempt reconnect in 3 seconds...');
          reconnectTimeout = setTimeout(() => {
            connect();
          }, 3000);
        }
      };
    };

    // Initial connection
    connect();

    return () => {
      console.log('📺 Customer Display: 🔌 Disconnecting from cart stream (component unmount)');
      isManualClose = true;

      if (reconnectTimeout) {
        clearTimeout(reconnectTimeout);
      }

      if (eventSource) {
        eventSource.close();
      }

      setConnectionStatus('disconnected');
    };
  }, []);

  // Calculate totals
  const retailTotal = cartItems.reduce((sum, item) => sum + item.retailPrice * item.quantity, 0);
  const finalTotal = cartItems.reduce((sum, item) => sum + item.finalPrice * item.quantity, 0);
  const totalDiscount = retailTotal - finalTotal;
  const totalItems = cartItems.reduce((sum, item) => sum + item.quantity, 0);
  const hasDiscount = totalDiscount > 0;

  return (
    <div className="min-h-screen bg-white p-4 flex flex-col">
      {/* Header */}
      <div className="mb-4 border-b border-gray-200 pb-3">
        <div className="flex items-center justify-between">
          <div className="flex items-center gap-3">
<<<<<<< HEAD
            <div className="relative h-[230px] w-auto">
              <Image
                src="/co line mascot.png"
                alt="Coffee Oasis"
                width={1280}
                height={230}
                className="object-contain mix-blend-multiply"
                style={{ backgroundColor: 'transparent' }}
=======
            <div className="relative h-32 w-32">
              <Image
                src="/co line mascot.png"
                alt="Coffee Oasis"
                fill
                className="object-contain"
>>>>>>> eba7f68b
              />
            </div>
          </div>
          <div className="text-right">
            {/* Connection Status Indicator */}
            <div className="mb-1 flex items-center justify-end gap-2">
              <div className={`w-2 h-2 rounded-full ${
                connectionStatus === 'connected' ? 'bg-green-500' :
                connectionStatus === 'connecting' ? 'bg-yellow-500 animate-pulse' :
                'bg-red-500'
              }`} />
              <span className="text-xs text-gray-500">
                {connectionStatus === 'connected' ? 'Live' :
                 connectionStatus === 'connecting' ? 'Connecting...' :
                 'Disconnected'}
              </span>
            </div>
            {mounted && (
              <p className="text-sm font-mono text-gray-700 whitespace-nowrap">
                {currentTime.toLocaleTimeString('en-MY', {
                  hour: '2-digit',
                  minute: '2-digit',
                  hour12: true
                })} • {currentTime.toLocaleDateString('en-MY', {
                  weekday: 'short',
                  day: 'numeric',
                  month: 'short'
                })}
              </p>
            )}
          </div>
        </div>
      </div>

      {/* Your Order Text */}
      <div className="mb-4">
        <p className="text-2xl font-semibold text-gray-800">Your Order</p>
      </div>

      {/* Items List */}
      <div className="flex-1 mb-4">
        {cartItems.length === 0 ? (
          <div className="flex flex-col items-center justify-center h-full">
            <div className="text-center">
              <div className="relative w-72 h-72 mx-auto mb-4">
                <Image
                  src="/new circle mascot.jpg"
                  alt="Coffee Oasis Mascot"
                  fill
                  className="object-contain mix-blend-multiply"
                  style={{ backgroundColor: 'transparent' }}
                  priority
                />
              </div>
              <p className="text-2xl font-light text-gray-600">
                Your cart is empty
              </p>
              <p className="text-sm text-gray-400 mt-2">
                Items will appear here as they are added
              </p>
            </div>
          </div>
        ) : (
          <div className="space-y-3">
            {cartItems.map((item, index) => {
              const itemTotal = item.finalPrice * item.quantity;
              const itemRetailTotal = item.retailPrice * item.quantity;
              const itemDiscount = itemRetailTotal - itemTotal;
              const hasItemDiscount = itemDiscount > 0;

              // Get expanded components from cart item
              const expandedComponents = item.components || [];

              return (
                <div
                  key={index}
                  className="bg-gray-50 rounded-lg p-4 border border-gray-200 hover:border-gray-300 hover:shadow-sm transition-all"
                >
                  <div className="flex items-start justify-between gap-4">
                    {/* Left: Quantity and Name */}
                    <div className="flex-1">
                      <div className="flex items-baseline gap-3 mb-2">
                        <span className="text-2xl font-bold text-blue-600">
                          {item.quantity}×
                        </span>
                        <h3 className="text-xl font-semibold text-gray-800">
                          {item.name}
                        </h3>
                      </div>

                      {/* Show expanded components */}
                      {expandedComponents.length > 0 && (
                        <div className="mt-2 ml-12 space-y-1">
                          {expandedComponents.map((component: any, idx: number) => (
                            <div key={idx} className="text-base text-gray-600 flex items-start">
                              <span className="mr-2">→</span>
                              <span>{component.productName} × {component.quantity}</span>
                            </div>
                          ))}
                        </div>
                      )}

                      {/* Discount Reason */}
                      {hasItemDiscount && item.discountReason && (
                        <p className="text-sm text-green-600 flex items-center gap-2 ml-10 mt-2">
                          <span>🎉</span>
                          {item.discountReason}
                        </p>
                      )}
                    </div>

                    {/* Right: Price */}
                    <div className="text-right">
                      {hasItemDiscount ? (
                        <>
                          <p className="text-sm text-gray-400 line-through">
                            RM {itemRetailTotal.toFixed(2)}
                          </p>
                          <p className="text-2xl font-bold text-green-600">
                            RM {itemTotal.toFixed(2)}
                          </p>
                          <p className="text-xs text-green-600">
                            Save RM {itemDiscount.toFixed(2)}
                          </p>
                        </>
                      ) : (
                        <p className="text-2xl font-bold text-gray-800">
                          RM {itemTotal.toFixed(2)}
                        </p>
                      )}
                    </div>
                  </div>
                </div>
              );
            })}
          </div>
        )}
      </div>

      {/* Total Section */}
      {cartItems.length > 0 && (
        <div className="bg-gradient-to-br from-blue-50 to-indigo-50 rounded-xl p-4 border border-blue-200 shadow-md">
          <div className="space-y-2">
            {/* Item Count */}
            <div className="flex items-center justify-between text-sm">
              <span className="text-gray-600">Items</span>
              <span className="font-semibold text-gray-800">{totalItems}</span>
            </div>

            {/* Subtotal (if discount) */}
            {hasDiscount && (
              <div className="flex items-center justify-between text-sm">
                <span className="text-gray-600">Subtotal</span>
                <span className="line-through text-gray-400">
                  RM {retailTotal.toFixed(2)}
                </span>
              </div>
            )}

            {/* Discount */}
            {hasDiscount && (
              <div className="flex items-center justify-between text-sm text-green-600">
                <span className="flex items-center gap-1">
                  <span className="text-base">🎉</span>
                  Discount
                </span>
                <span className="font-semibold">
                  -RM {totalDiscount.toFixed(2)}
                </span>
              </div>
            )}

            {/* Divider */}
            <div className="border-t border-blue-200 my-2"></div>

            {/* Total */}
            <div className="flex items-center justify-between">
              <span className="text-xl font-bold text-gray-800">TOTAL</span>
              <span className="text-3xl font-bold text-blue-600">
                RM {finalTotal.toFixed(2)}
              </span>
            </div>

            {/* Savings Summary */}
            {hasDiscount && (
              <div className="text-center pt-2">
                <p className="text-sm text-green-600 font-semibold">
                  🎊 You saved RM {totalDiscount.toFixed(2)}!
                </p>
              </div>
            )}
          </div>
        </div>
      )}

      {/* Footer */}
      <div className="mt-4 text-center">
        <p className="text-xs text-gray-600">
          Thank you for choosing Coffee Oasis! ☕
        </p>
      </div>
    </div>
  );
}
<|MERGE_RESOLUTION|>--- conflicted
+++ resolved
@@ -1,339 +1,330 @@
-"use client";
-
-import { useEffect, useState } from "react";
-import Image from "next/image";
-
-export default function CustomerDisplayPage() {
-  const [cartItems, setCartItems] = useState<any[]>([]);
-  const [currentTime, setCurrentTime] = useState(new Date());
-  const [mounted, setMounted] = useState(false);
-  const [connectionStatus, setConnectionStatus] = useState<'connecting' | 'connected' | 'disconnected'>('connecting');
-
-  // Fix hydration error - only show time after mount
-  useEffect(() => {
-    setMounted(true);
-  }, []);
-
-  // Update time every second
-  useEffect(() => {
-    const interval = setInterval(() => {
-      setCurrentTime(new Date());
-    }, 1000);
-    return () => clearInterval(interval);
-  }, []);
-
-  // Listen for cart updates via Server-Sent Events (push-based, no polling)
-  useEffect(() => {
-    let eventSource: EventSource | null = null;
-    let reconnectTimeout: NodeJS.Timeout | null = null;
-    let isManualClose = false;
-
-    const connect = () => {
-      console.log('📺 Customer Display: Connecting to cart updates stream...');
-      setConnectionStatus('connecting');
-
-      // Connect to SSE endpoint
-      eventSource = new EventSource('/api/cart/stream');
-
-      eventSource.onopen = () => {
-        console.log('📺 Customer Display: ✅ Connected to cart stream');
-        setConnectionStatus('connected');
-      };
-
-      eventSource.onmessage = (event) => {
-        try {
-          const data = JSON.parse(event.data);
-          console.log('📺 Customer Display: Received event:', data.type, new Date().toISOString());
-
-          if (data.type === 'cart-update') {
-            setCartItems(data.cart || []);
-            console.log('📺 Customer Display: Updated cart with', data.cart?.length || 0, 'items');
-          } else if (data.type === 'connected') {
-            console.log('📺 Customer Display: Connection confirmed by server');
-            // Fetch initial cart state
-            fetch('/api/cart/current')
-              .then(res => res.json())
-              .then(data => {
-                setCartItems(data.cart || []);
-                console.log('📺 Customer Display: Loaded initial cart with', data.cart?.length || 0, 'items');
-              })
-              .catch(err => console.error('Failed to fetch initial cart:', err));
-          }
-        } catch (err) {
-          console.error('📺 Customer Display: Failed to parse SSE message:', err);
-        }
-      };
-
-      eventSource.onerror = (error) => {
-        console.error('📺 Customer Display: ❌ SSE connection error:', error);
-        console.log('📺 Customer Display: Ready state:', eventSource?.readyState);
-        setConnectionStatus('disconnected');
-
-        // Close the failed connection
-        if (eventSource) {
-          eventSource.close();
-        }
-
-        // Only reconnect if not manually closed
-        if (!isManualClose) {
-          console.log('📺 Customer Display: Will attempt reconnect in 3 seconds...');
-          reconnectTimeout = setTimeout(() => {
-            connect();
-          }, 3000);
-        }
-      };
-    };
-
-    // Initial connection
-    connect();
-
-    return () => {
-      console.log('📺 Customer Display: 🔌 Disconnecting from cart stream (component unmount)');
-      isManualClose = true;
-
-      if (reconnectTimeout) {
-        clearTimeout(reconnectTimeout);
-      }
-
-      if (eventSource) {
-        eventSource.close();
-      }
-
-      setConnectionStatus('disconnected');
-    };
-  }, []);
-
-  // Calculate totals
-  const retailTotal = cartItems.reduce((sum, item) => sum + item.retailPrice * item.quantity, 0);
-  const finalTotal = cartItems.reduce((sum, item) => sum + item.finalPrice * item.quantity, 0);
-  const totalDiscount = retailTotal - finalTotal;
-  const totalItems = cartItems.reduce((sum, item) => sum + item.quantity, 0);
-  const hasDiscount = totalDiscount > 0;
-
-  return (
-    <div className="min-h-screen bg-white p-4 flex flex-col">
-      {/* Header */}
-      <div className="mb-4 border-b border-gray-200 pb-3">
-        <div className="flex items-center justify-between">
-          <div className="flex items-center gap-3">
-<<<<<<< HEAD
-            <div className="relative h-[230px] w-auto">
-              <Image
-                src="/co line mascot.png"
-                alt="Coffee Oasis"
-                width={1280}
-                height={230}
-                className="object-contain mix-blend-multiply"
-                style={{ backgroundColor: 'transparent' }}
-=======
-            <div className="relative h-32 w-32">
-              <Image
-                src="/co line mascot.png"
-                alt="Coffee Oasis"
-                fill
-                className="object-contain"
->>>>>>> eba7f68b
-              />
-            </div>
-          </div>
-          <div className="text-right">
-            {/* Connection Status Indicator */}
-            <div className="mb-1 flex items-center justify-end gap-2">
-              <div className={`w-2 h-2 rounded-full ${
-                connectionStatus === 'connected' ? 'bg-green-500' :
-                connectionStatus === 'connecting' ? 'bg-yellow-500 animate-pulse' :
-                'bg-red-500'
-              }`} />
-              <span className="text-xs text-gray-500">
-                {connectionStatus === 'connected' ? 'Live' :
-                 connectionStatus === 'connecting' ? 'Connecting...' :
-                 'Disconnected'}
-              </span>
-            </div>
-            {mounted && (
-              <p className="text-sm font-mono text-gray-700 whitespace-nowrap">
-                {currentTime.toLocaleTimeString('en-MY', {
-                  hour: '2-digit',
-                  minute: '2-digit',
-                  hour12: true
-                })} • {currentTime.toLocaleDateString('en-MY', {
-                  weekday: 'short',
-                  day: 'numeric',
-                  month: 'short'
-                })}
-              </p>
-            )}
-          </div>
-        </div>
-      </div>
-
-      {/* Your Order Text */}
-      <div className="mb-4">
-        <p className="text-2xl font-semibold text-gray-800">Your Order</p>
-      </div>
-
-      {/* Items List */}
-      <div className="flex-1 mb-4">
-        {cartItems.length === 0 ? (
-          <div className="flex flex-col items-center justify-center h-full">
-            <div className="text-center">
-              <div className="relative w-72 h-72 mx-auto mb-4">
-                <Image
-                  src="/new circle mascot.jpg"
-                  alt="Coffee Oasis Mascot"
-                  fill
-                  className="object-contain mix-blend-multiply"
-                  style={{ backgroundColor: 'transparent' }}
-                  priority
-                />
-              </div>
-              <p className="text-2xl font-light text-gray-600">
-                Your cart is empty
-              </p>
-              <p className="text-sm text-gray-400 mt-2">
-                Items will appear here as they are added
-              </p>
-            </div>
-          </div>
-        ) : (
-          <div className="space-y-3">
-            {cartItems.map((item, index) => {
-              const itemTotal = item.finalPrice * item.quantity;
-              const itemRetailTotal = item.retailPrice * item.quantity;
-              const itemDiscount = itemRetailTotal - itemTotal;
-              const hasItemDiscount = itemDiscount > 0;
-
-              // Get expanded components from cart item
-              const expandedComponents = item.components || [];
-
-              return (
-                <div
-                  key={index}
-                  className="bg-gray-50 rounded-lg p-4 border border-gray-200 hover:border-gray-300 hover:shadow-sm transition-all"
-                >
-                  <div className="flex items-start justify-between gap-4">
-                    {/* Left: Quantity and Name */}
-                    <div className="flex-1">
-                      <div className="flex items-baseline gap-3 mb-2">
-                        <span className="text-2xl font-bold text-blue-600">
-                          {item.quantity}×
-                        </span>
-                        <h3 className="text-xl font-semibold text-gray-800">
-                          {item.name}
-                        </h3>
-                      </div>
-
-                      {/* Show expanded components */}
-                      {expandedComponents.length > 0 && (
-                        <div className="mt-2 ml-12 space-y-1">
-                          {expandedComponents.map((component: any, idx: number) => (
-                            <div key={idx} className="text-base text-gray-600 flex items-start">
-                              <span className="mr-2">→</span>
-                              <span>{component.productName} × {component.quantity}</span>
-                            </div>
-                          ))}
-                        </div>
-                      )}
-
-                      {/* Discount Reason */}
-                      {hasItemDiscount && item.discountReason && (
-                        <p className="text-sm text-green-600 flex items-center gap-2 ml-10 mt-2">
-                          <span>🎉</span>
-                          {item.discountReason}
-                        </p>
-                      )}
-                    </div>
-
-                    {/* Right: Price */}
-                    <div className="text-right">
-                      {hasItemDiscount ? (
-                        <>
-                          <p className="text-sm text-gray-400 line-through">
-                            RM {itemRetailTotal.toFixed(2)}
-                          </p>
-                          <p className="text-2xl font-bold text-green-600">
-                            RM {itemTotal.toFixed(2)}
-                          </p>
-                          <p className="text-xs text-green-600">
-                            Save RM {itemDiscount.toFixed(2)}
-                          </p>
-                        </>
-                      ) : (
-                        <p className="text-2xl font-bold text-gray-800">
-                          RM {itemTotal.toFixed(2)}
-                        </p>
-                      )}
-                    </div>
-                  </div>
-                </div>
-              );
-            })}
-          </div>
-        )}
-      </div>
-
-      {/* Total Section */}
-      {cartItems.length > 0 && (
-        <div className="bg-gradient-to-br from-blue-50 to-indigo-50 rounded-xl p-4 border border-blue-200 shadow-md">
-          <div className="space-y-2">
-            {/* Item Count */}
-            <div className="flex items-center justify-between text-sm">
-              <span className="text-gray-600">Items</span>
-              <span className="font-semibold text-gray-800">{totalItems}</span>
-            </div>
-
-            {/* Subtotal (if discount) */}
-            {hasDiscount && (
-              <div className="flex items-center justify-between text-sm">
-                <span className="text-gray-600">Subtotal</span>
-                <span className="line-through text-gray-400">
-                  RM {retailTotal.toFixed(2)}
-                </span>
-              </div>
-            )}
-
-            {/* Discount */}
-            {hasDiscount && (
-              <div className="flex items-center justify-between text-sm text-green-600">
-                <span className="flex items-center gap-1">
-                  <span className="text-base">🎉</span>
-                  Discount
-                </span>
-                <span className="font-semibold">
-                  -RM {totalDiscount.toFixed(2)}
-                </span>
-              </div>
-            )}
-
-            {/* Divider */}
-            <div className="border-t border-blue-200 my-2"></div>
-
-            {/* Total */}
-            <div className="flex items-center justify-between">
-              <span className="text-xl font-bold text-gray-800">TOTAL</span>
-              <span className="text-3xl font-bold text-blue-600">
-                RM {finalTotal.toFixed(2)}
-              </span>
-            </div>
-
-            {/* Savings Summary */}
-            {hasDiscount && (
-              <div className="text-center pt-2">
-                <p className="text-sm text-green-600 font-semibold">
-                  🎊 You saved RM {totalDiscount.toFixed(2)}!
-                </p>
-              </div>
-            )}
-          </div>
-        </div>
-      )}
-
-      {/* Footer */}
-      <div className="mt-4 text-center">
-        <p className="text-xs text-gray-600">
-          Thank you for choosing Coffee Oasis! ☕
-        </p>
-      </div>
-    </div>
-  );
-}
+"use client";
+
+import { useEffect, useState } from "react";
+import Image from "next/image";
+
+export default function CustomerDisplayPage() {
+  const [cartItems, setCartItems] = useState<any[]>([]);
+  const [currentTime, setCurrentTime] = useState(new Date());
+  const [mounted, setMounted] = useState(false);
+  const [connectionStatus, setConnectionStatus] = useState<'connecting' | 'connected' | 'disconnected'>('connecting');
+
+  // Fix hydration error - only show time after mount
+  useEffect(() => {
+    setMounted(true);
+  }, []);
+
+  // Update time every second
+  useEffect(() => {
+    const interval = setInterval(() => {
+      setCurrentTime(new Date());
+    }, 1000);
+    return () => clearInterval(interval);
+  }, []);
+
+  // Listen for cart updates via Server-Sent Events (push-based, no polling)
+  useEffect(() => {
+    let eventSource: EventSource | null = null;
+    let reconnectTimeout: NodeJS.Timeout | null = null;
+    let isManualClose = false;
+
+    const connect = () => {
+      console.log('📺 Customer Display: Connecting to cart updates stream...');
+      setConnectionStatus('connecting');
+
+      // Connect to SSE endpoint
+      eventSource = new EventSource('/api/cart/stream');
+
+      eventSource.onopen = () => {
+        console.log('📺 Customer Display: ✅ Connected to cart stream');
+        setConnectionStatus('connected');
+      };
+
+      eventSource.onmessage = (event) => {
+        try {
+          const data = JSON.parse(event.data);
+          console.log('📺 Customer Display: Received event:', data.type, new Date().toISOString());
+
+          if (data.type === 'cart-update') {
+            setCartItems(data.cart || []);
+            console.log('📺 Customer Display: Updated cart with', data.cart?.length || 0, 'items');
+          } else if (data.type === 'connected') {
+            console.log('📺 Customer Display: Connection confirmed by server');
+            // Fetch initial cart state
+            fetch('/api/cart/current')
+              .then(res => res.json())
+              .then(data => {
+                setCartItems(data.cart || []);
+                console.log('📺 Customer Display: Loaded initial cart with', data.cart?.length || 0, 'items');
+              })
+              .catch(err => console.error('Failed to fetch initial cart:', err));
+          }
+        } catch (err) {
+          console.error('📺 Customer Display: Failed to parse SSE message:', err);
+        }
+      };
+
+      eventSource.onerror = (error) => {
+        console.error('📺 Customer Display: ❌ SSE connection error:', error);
+        console.log('📺 Customer Display: Ready state:', eventSource?.readyState);
+        setConnectionStatus('disconnected');
+
+        // Close the failed connection
+        if (eventSource) {
+          eventSource.close();
+        }
+
+        // Only reconnect if not manually closed
+        if (!isManualClose) {
+          console.log('📺 Customer Display: Will attempt reconnect in 3 seconds...');
+          reconnectTimeout = setTimeout(() => {
+            connect();
+          }, 3000);
+        }
+      };
+    };
+
+    // Initial connection
+    connect();
+
+    return () => {
+      console.log('📺 Customer Display: 🔌 Disconnecting from cart stream (component unmount)');
+      isManualClose = true;
+
+      if (reconnectTimeout) {
+        clearTimeout(reconnectTimeout);
+      }
+
+      if (eventSource) {
+        eventSource.close();
+      }
+
+      setConnectionStatus('disconnected');
+    };
+  }, []);
+
+  // Calculate totals
+  const retailTotal = cartItems.reduce((sum, item) => sum + item.retailPrice * item.quantity, 0);
+  const finalTotal = cartItems.reduce((sum, item) => sum + item.finalPrice * item.quantity, 0);
+  const totalDiscount = retailTotal - finalTotal;
+  const totalItems = cartItems.reduce((sum, item) => sum + item.quantity, 0);
+  const hasDiscount = totalDiscount > 0;
+
+  return (
+    <div className="min-h-screen bg-white p-4 flex flex-col">
+      {/* Header */}
+      <div className="mb-4 border-b border-gray-200 pb-3">
+        <div className="flex items-center justify-between">
+          <div className="flex items-center gap-3">
+            <div className="relative h-[230px] w-auto">
+              <Image
+                src="/co line mascot.png"
+                alt="Coffee Oasis"
+                width={1280}
+                height={230}
+                className="object-contain mix-blend-multiply"
+                style={{ backgroundColor: 'transparent' }}
+              />
+            </div>
+          </div>
+          <div className="text-right">
+            {/* Connection Status Indicator */}
+            <div className="mb-1 flex items-center justify-end gap-2">
+              <div className={`w-2 h-2 rounded-full ${
+                connectionStatus === 'connected' ? 'bg-green-500' :
+                connectionStatus === 'connecting' ? 'bg-yellow-500 animate-pulse' :
+                'bg-red-500'
+              }`} />
+              <span className="text-xs text-gray-500">
+                {connectionStatus === 'connected' ? 'Live' :
+                 connectionStatus === 'connecting' ? 'Connecting...' :
+                 'Disconnected'}
+              </span>
+            </div>
+            {mounted && (
+              <p className="text-sm font-mono text-gray-700 whitespace-nowrap">
+                {currentTime.toLocaleTimeString('en-MY', {
+                  hour: '2-digit',
+                  minute: '2-digit',
+                  hour12: true
+                })} • {currentTime.toLocaleDateString('en-MY', {
+                  weekday: 'short',
+                  day: 'numeric',
+                  month: 'short'
+                })}
+              </p>
+            )}
+          </div>
+        </div>
+      </div>
+
+      {/* Your Order Text */}
+      <div className="mb-4">
+        <p className="text-2xl font-semibold text-gray-800">Your Order</p>
+      </div>
+
+      {/* Items List */}
+      <div className="flex-1 mb-4">
+        {cartItems.length === 0 ? (
+          <div className="flex flex-col items-center justify-center h-full">
+            <div className="text-center">
+              <div className="relative w-72 h-72 mx-auto mb-4">
+                <Image
+                  src="/new circle mascot.jpg"
+                  alt="Coffee Oasis Mascot"
+                  fill
+                  className="object-contain mix-blend-multiply"
+                  style={{ backgroundColor: 'transparent' }}
+                  priority
+                />
+              </div>
+              <p className="text-2xl font-light text-gray-600">
+                Your cart is empty
+              </p>
+              <p className="text-sm text-gray-400 mt-2">
+                Items will appear here as they are added
+              </p>
+            </div>
+          </div>
+        ) : (
+          <div className="space-y-3">
+            {cartItems.map((item, index) => {
+              const itemTotal = item.finalPrice * item.quantity;
+              const itemRetailTotal = item.retailPrice * item.quantity;
+              const itemDiscount = itemRetailTotal - itemTotal;
+              const hasItemDiscount = itemDiscount > 0;
+
+              // Get expanded components from cart item
+              const expandedComponents = item.components || [];
+
+              return (
+                <div
+                  key={index}
+                  className="bg-gray-50 rounded-lg p-4 border border-gray-200 hover:border-gray-300 hover:shadow-sm transition-all"
+                >
+                  <div className="flex items-start justify-between gap-4">
+                    {/* Left: Quantity and Name */}
+                    <div className="flex-1">
+                      <div className="flex items-baseline gap-3 mb-2">
+                        <span className="text-2xl font-bold text-blue-600">
+                          {item.quantity}×
+                        </span>
+                        <h3 className="text-xl font-semibold text-gray-800">
+                          {item.name}
+                        </h3>
+                      </div>
+
+                      {/* Show expanded components */}
+                      {expandedComponents.length > 0 && (
+                        <div className="mt-2 ml-12 space-y-1">
+                          {expandedComponents.map((component: any, idx: number) => (
+                            <div key={idx} className="text-base text-gray-600 flex items-start">
+                              <span className="mr-2">→</span>
+                              <span>{component.productName} × {component.quantity}</span>
+                            </div>
+                          ))}
+                        </div>
+                      )}
+
+                      {/* Discount Reason */}
+                      {hasItemDiscount && item.discountReason && (
+                        <p className="text-sm text-green-600 flex items-center gap-2 ml-10 mt-2">
+                          <span>🎉</span>
+                          {item.discountReason}
+                        </p>
+                      )}
+                    </div>
+
+                    {/* Right: Price */}
+                    <div className="text-right">
+                      {hasItemDiscount ? (
+                        <>
+                          <p className="text-sm text-gray-400 line-through">
+                            RM {itemRetailTotal.toFixed(2)}
+                          </p>
+                          <p className="text-2xl font-bold text-green-600">
+                            RM {itemTotal.toFixed(2)}
+                          </p>
+                          <p className="text-xs text-green-600">
+                            Save RM {itemDiscount.toFixed(2)}
+                          </p>
+                        </>
+                      ) : (
+                        <p className="text-2xl font-bold text-gray-800">
+                          RM {itemTotal.toFixed(2)}
+                        </p>
+                      )}
+                    </div>
+                  </div>
+                </div>
+              );
+            })}
+          </div>
+        )}
+      </div>
+
+      {/* Total Section */}
+      {cartItems.length > 0 && (
+        <div className="bg-gradient-to-br from-blue-50 to-indigo-50 rounded-xl p-4 border border-blue-200 shadow-md">
+          <div className="space-y-2">
+            {/* Item Count */}
+            <div className="flex items-center justify-between text-sm">
+              <span className="text-gray-600">Items</span>
+              <span className="font-semibold text-gray-800">{totalItems}</span>
+            </div>
+
+            {/* Subtotal (if discount) */}
+            {hasDiscount && (
+              <div className="flex items-center justify-between text-sm">
+                <span className="text-gray-600">Subtotal</span>
+                <span className="line-through text-gray-400">
+                  RM {retailTotal.toFixed(2)}
+                </span>
+              </div>
+            )}
+
+            {/* Discount */}
+            {hasDiscount && (
+              <div className="flex items-center justify-between text-sm text-green-600">
+                <span className="flex items-center gap-1">
+                  <span className="text-base">🎉</span>
+                  Discount
+                </span>
+                <span className="font-semibold">
+                  -RM {totalDiscount.toFixed(2)}
+                </span>
+              </div>
+            )}
+
+            {/* Divider */}
+            <div className="border-t border-blue-200 my-2"></div>
+
+            {/* Total */}
+            <div className="flex items-center justify-between">
+              <span className="text-xl font-bold text-gray-800">TOTAL</span>
+              <span className="text-3xl font-bold text-blue-600">
+                RM {finalTotal.toFixed(2)}
+              </span>
+            </div>
+
+            {/* Savings Summary */}
+            {hasDiscount && (
+              <div className="text-center pt-2">
+                <p className="text-sm text-green-600 font-semibold">
+                  🎊 You saved RM {totalDiscount.toFixed(2)}!
+                </p>
+              </div>
+            )}
+          </div>
+        </div>
+      )}
+
+      {/* Footer */}
+      <div className="mt-4 text-center">
+        <p className="text-xs text-gray-600">
+          Thank you for choosing Coffee Oasis! ☕
+        </p>
+      </div>
+    </div>
+  );
+}