--- conflicted
+++ resolved
@@ -1,609 +1,604 @@
-"use client";
-
-import { useState, useEffect, useRef } from "react";
-import { useRouter } from "next/navigation";
-
-interface OrderItem {
-  id: number;
-  name: string;
-  quantity: number;
-  total: string;
-  sku?: string;
-  meta_data?: Array<{ key: string; value: any }>;
-}
-
-interface Order {
-  id: number;
-  number: string;
-  status: string;
-  date_created: string;
-  total: string;
-  customer_note?: string;
-  line_items: OrderItem[];
-  meta_data: Array<{ key: string; value: any }>;
-}
-
-export default function KitchenDisplayPage() {
-  const router = useRouter();
-  const [orders, setOrders] = useState<Order[]>([]);
-  const [loading, setLoading] = useState(true);
-  const [error, setError] = useState<string | null>(null);
-  const [updatingOrderId, setUpdatingOrderId] = useState<number | null>(null);
-
-  // Track which items are being worked on (kitchen staff can click to mark)
-  const [itemsInProgress, setItemsInProgress] = useState<Set<string>>(new Set());
-
-  // Track previous order IDs to detect new orders
-  const previousOrderIds = useRef<Set<number>>(new Set());
-  const audioRef = useRef<HTMLAudioElement | null>(null);
-
-  // Load items in progress from localStorage on mount
-  useEffect(() => {
-    const saved = localStorage.getItem('kitchen_items_in_progress');
-    if (saved) {
-      try {
-        const parsed = JSON.parse(saved);
-        setItemsInProgress(new Set(parsed));
-      } catch (err) {
-        console.error('Failed to load items in progress:', err);
-      }
-    }
-  }, []);
-
-  // Save items in progress to localStorage whenever it changes
-  useEffect(() => {
-    localStorage.setItem(
-      'kitchen_items_in_progress',
-      JSON.stringify(Array.from(itemsInProgress))
-    );
-  }, [itemsInProgress]);
-
-  // Toggle item in progress state
-  const toggleItemInProgress = (orderId: number, itemId: number) => {
-    const key = `${orderId}-${itemId}`;
-    setItemsInProgress((prev) => {
-      const next = new Set(prev);
-      if (next.has(key)) {
-        next.delete(key);
-      } else {
-        next.add(key);
-      }
-      return next;
-    });
-  };
-
-  // Clear in-progress items for a specific order
-  const clearOrderItems = (orderId: number) => {
-    setItemsInProgress((prev) => {
-      const next = new Set(prev);
-      // Remove all items for this order
-      Array.from(next).forEach((key) => {
-        if (key.startsWith(`${orderId}-`)) {
-          next.delete(key);
-        }
-      });
-      return next;
-    });
-  };
-
-  // Fetch processing orders (ALL orders, not user-filtered)
-  const fetchOrders = async () => {
-    try {
-      const response = await fetch("/api/kitchen/orders");
-      if (!response.ok) {
-        throw new Error("Failed to fetch orders");
-      }
-      const data: Order[] = await response.json();
-
-      // Only orders not yet ready are shown (ready pickup → ready-for-pickup status, ready delivery → processing with out_for_delivery flag)
-      console.log(`✅ Kitchen: ${data.length} orders in processing status`);
-
-      // Detect new orders
-      const currentOrderIds = new Set<number>(data.map((order) => order.id));
-      const newOrders = data.filter(
-        (order) => !previousOrderIds.current.has(order.id)
-      );
-
-      // Play alert sound if there are new orders (and not first load)
-      if (newOrders.length > 0 && previousOrderIds.current.size > 0) {
-        playAlert();
-      }
-
-      previousOrderIds.current = currentOrderIds;
-      setOrders(data);
-      setError(null);
-    } catch (err: any) {
-      console.error("Error fetching orders:", err);
-      setError(err.message);
-    } finally {
-      setLoading(false);
-    }
-  };
-
-  // Play alert sound for new orders
-  const playAlert = () => {
-    // Use Web Audio API beep sound
-    const audioContext = new (window.AudioContext || (window as any).webkitAudioContext)();
-    const oscillator = audioContext.createOscillator();
-    const gainNode = audioContext.createGain();
-
-    oscillator.connect(gainNode);
-    gainNode.connect(audioContext.destination);
-
-    oscillator.frequency.value = 800; // 800 Hz beep
-    oscillator.type = "sine";
-
-    gainNode.gain.setValueAtTime(0.3, audioContext.currentTime);
-    gainNode.gain.exponentialRampToValueAtTime(0.01, audioContext.currentTime + 0.5);
-
-    oscillator.start(audioContext.currentTime);
-    oscillator.stop(audioContext.currentTime + 0.5);
-  };
-
-  // Mark order as ready (pickup or delivery)
-  const markReady = async (orderId: number, readyType: "pickup" | "delivery") => {
-    setUpdatingOrderId(orderId);
-    try {
-      // For pickup: move to ready-for-pickup status
-      // For delivery: keep in processing with out_for_delivery flag
-      const status = readyType === "pickup" ? "ready-for-pickup" : "processing";
-
-      const response = await fetch(`/api/update-order/${orderId}`, {
-        method: "PATCH",
-        headers: { "Content-Type": "application/json" },
-        body: JSON.stringify({
-          status,
-          meta_data: [
-            {
-              key: "kitchen_ready",
-              value: "yes", // Mark as ready (removes from kitchen display)
-            },
-            {
-              key: "fulfillment_method",
-              value: readyType, // "pickup" or "delivery"
-            },
-            {
-              key: "out_for_delivery",
-              value: readyType === "delivery" ? "yes" : "no",
-            },
-            {
-              key: "ready_timestamp",
-              value: new Date().toISOString(),
-            },
-          ],
-        }),
-      });
-
-      if (!response.ok) {
-        throw new Error("Failed to update order");
-      }
-
-      // Clear in-progress items for this order
-      clearOrderItems(orderId);
-
-      // Refresh orders immediately
-      await fetchOrders();
-    } catch (err: any) {
-      console.error("Error updating order:", err);
-      alert(`Error: ${err.message}`);
-    } finally {
-      setUpdatingOrderId(null);
-    }
-  };
-
-  // Get time elapsed since order creation
-  const getOrderAge = (order: Order) => {
-    const createdTime = new Date(order.date_created).getTime();
-    const now = Date.now();
-    const ageMs = now - createdTime;
-    const ageMinutes = Math.floor(ageMs / 60000);
-    return ageMinutes;
-  };
-
-  // Get timer info from order metadata
-  const getTimerInfo = (order: Order) => {
-    const startTimeMeta = order.meta_data.find((m) => m.key === "startTime");
-    const endTimeMeta = order.meta_data.find((m) => m.key === "endTime");
-
-    if (!startTimeMeta || !endTimeMeta) {
-      return null;
-    }
-
-    // Handle both ISO date strings and numeric timestamps
-    let startTime: number;
-    let endTime: number;
-
-    // Try parsing as ISO date first, fallback to numeric timestamp
-    if (typeof startTimeMeta.value === 'string' && startTimeMeta.value.includes('T')) {
-      startTime = new Date(startTimeMeta.value).getTime();
-    } else {
-      startTime = parseInt(startTimeMeta.value);
-    }
-
-    if (typeof endTimeMeta.value === 'string' && endTimeMeta.value.includes('T')) {
-      endTime = new Date(endTimeMeta.value).getTime();
-    } else {
-      endTime = parseInt(endTimeMeta.value);
-    }
-
-    // Validate timestamps
-    if (isNaN(startTime) || isNaN(endTime)) {
-      console.warn(`Invalid timer metadata for order ${order.id}`, {
-        startValue: startTimeMeta.value,
-        endValue: endTimeMeta.value,
-        startParsed: startTime,
-        endParsed: endTime
-      });
-      return null;
-    }
-
-    const now = Date.now();
-    const elapsedMs = now - startTime;
-    const totalDurationMs = endTime - startTime;
-    const remainingMs = endTime - now;
-
-    // Ensure valid calculations
-    if (totalDurationMs <= 0) {
-      return null;
-    }
-
-    const elapsedMinutes = Math.floor(elapsedMs / 60000);
-    const remainingMinutes = Math.max(0, Math.ceil(remainingMs / 60000));
-    const progress = Math.min(100, (elapsedMs / totalDurationMs) * 100);
-
-    // Determine status color
-    let statusColor = "green";
-    if (progress > 90 || remainingMs < 0) {
-      statusColor = "red";
-    } else if (progress > 70) {
-      statusColor = "yellow";
-    }
-
-    return {
-      elapsedMinutes,
-      remainingMinutes,
-      progress,
-      statusColor,
-      isOverdue: remainingMs < 0,
-    };
-  };
-
-  // Initial fetch and SSE for real-time updates (no polling)
-  useEffect(() => {
-    // Fetch initial orders
-    fetchOrders();
-
-    // Connect to SSE for push updates
-    console.log('🍳 Kitchen Display: Connecting to order updates stream...');
-    const eventSource = new EventSource('/api/kitchen/stream');
-
-    eventSource.onopen = () => {
-      console.log('🍳 Kitchen Display: Connected to order stream');
-    };
-
-    eventSource.onmessage = (event) => {
-      try {
-        const data = JSON.parse(event.data);
-        console.log('🍳 Kitchen Display: Received event:', data.type);
-
-        if (data.type === 'orders-updated') {
-          console.log('🍳 Kitchen Display: Orders updated, fetching latest...');
-          fetchOrders();
-        } else if (data.type === 'connected') {
-          console.log('🍳 Kitchen Display: Connection confirmed');
-        }
-      } catch (err) {
-        console.error('🍳 Kitchen Display: Failed to parse SSE message:', err);
-      }
-    };
-
-    eventSource.onerror = (error) => {
-      console.error('🍳 Kitchen Display: SSE connection error:', error);
-      // EventSource will automatically attempt to reconnect
-    };
-
-    return () => {
-      console.log('🍳 Kitchen Display: Disconnecting from order stream');
-      eventSource.close();
-    };
-  }, []);
-
-  // Loading state
-  if (loading) {
-    return (
-      <div className="min-h-screen flex items-center justify-center bg-gray-800">
-        <div className="text-center">
-          <div className="animate-spin rounded-full h-16 w-16 border-b-4 border-green-500 mx-auto mb-4"></div>
-          <p className="text-gray-200 text-xl">Loading kitchen display...</p>
-        </div>
-      </div>
-    );
-  }
-
-  return (
-    <div className="min-h-screen bg-gray-800 p-3">
-      {/* Header */}
-      <div className="mb-3">
-        <div className="flex items-center justify-between mb-2">
-          <div className="flex items-center gap-4">
-            <button
-              onClick={() => router.push("/admin/orders")}
-              className="p-2 bg-gray-600 hover:bg-gray-500 rounded-lg transition"
-            >
-              <span className="text-white text-2xl">←</span>
-            </button>
-            <div>
-              <h1 className="text-2xl font-bold text-white">
-                🍳 Kitchen Display
-              </h1>
-              <p className="text-gray-300 text-sm">
-                {orders.length} order{orders.length !== 1 ? "s" : ""} in progress
-              </p>
-            </div>
-          </div>
-          <div className="text-right">
-            <button
-              onClick={fetchOrders}
-              className="px-4 py-2 bg-gray-600 text-white rounded-lg hover:bg-gray-500 transition text-sm"
-            >
-              🔄 Refresh
-            </button>
-            <p className="text-gray-300 text-sm mt-2">
-              Auto-refresh: 10s
-            </p>
-          </div>
-        </div>
-      </div>
-
-      {/* Error Display */}
-      {error && (
-        <div className="mb-6 bg-red-50 border-2 border-red-500 rounded-lg p-4">
-          <p className="text-red-700 text-lg">⚠️ {error}</p>
-        </div>
-      )}
-
-      {/* No Orders */}
-      {orders.length === 0 ? (
-        <div className="flex items-center justify-center h-96">
-          <div className="text-center">
-            <p className="text-6xl mb-4">✅</p>
-            <p className="text-2xl text-white">All caught up!</p>
-            <p className="text-gray-300 mt-2">No orders to prepare right now</p>
-          </div>
-        </div>
-      ) : (
-<<<<<<< HEAD
-        /* Order Grid - Auto-fit columns, let display determine optimal layout */
-        <div className="grid grid-cols-[repeat(auto-fit,minmax(280px,1fr))] gap-4">
-=======
-        /* Order Grid - Optimized for landscape tablets in kitchen */
-        <div className="grid grid-cols-1 lg:grid-cols-2 xl:grid-cols-3 gap-4" style={{ gridTemplateColumns: 'repeat(auto-fit, minmax(400px, 1fr))' }}>
->>>>>>> eba7f68b
-          {orders.map((order) => {
-            const timerInfo = getTimerInfo(order);
-            const isUpdating = updatingOrderId === order.id;
-
-            // Border color based on timer status
-            let borderColor = "border-gray-600";
-            if (timerInfo) {
-              if (timerInfo.statusColor === "green") borderColor = "border-green-500";
-              else if (timerInfo.statusColor === "yellow") borderColor = "border-yellow-500";
-              else if (timerInfo.statusColor === "red") borderColor = "border-red-500";
-            }
-
-            return (
-              <div
-                key={order.id}
-                className={`bg-gray-50 rounded-lg border-2 ${borderColor} p-3 shadow-lg min-h-[200px]`}
-              >
-                {/* Order Number */}
-                <div className="mb-2">
-                  <h2 className="text-3xl font-bold text-gray-900 mb-1">
-                    #{order.number}
-                  </h2>
-                  <div className="flex items-center justify-between">
-                    <p className="text-gray-600 text-sm">Order ID: {order.id}</p>
-                    <p className="text-blue-600 text-sm font-semibold">
-                      🕐 {getOrderAge(order)}m old
-                    </p>
-                  </div>
-                </div>
-
-                {/* Timer */}
-                {timerInfo ? (
-                  <div className="mb-4">
-                    <div className="flex items-center justify-between mb-2">
-                      <span className="text-gray-700 text-sm font-medium">
-                        {timerInfo.isOverdue ? "OVERDUE" : "Time Remaining"}
-                      </span>
-                      <span
-                        className={`text-2xl font-bold ${
-                          timerInfo.statusColor === "green"
-                            ? "text-green-600"
-                            : timerInfo.statusColor === "yellow"
-                            ? "text-yellow-600"
-                            : "text-red-600"
-                        }`}
-                      >
-                        {timerInfo.isOverdue ? "+" : ""}
-                        {Math.abs(timerInfo.remainingMinutes)}m
-                      </span>
-                    </div>
-                    <div className="w-full bg-gray-200 rounded-full h-3">
-                      <div
-                        className={`h-3 rounded-full transition-all ${
-                          timerInfo.statusColor === "green"
-                            ? "bg-green-500"
-                            : timerInfo.statusColor === "yellow"
-                            ? "bg-yellow-500"
-                            : "bg-red-500"
-                        }`}
-                        style={{ width: `${Math.min(100, timerInfo.progress)}%` }}
-                      ></div>
-                    </div>
-                    <p className="text-gray-600 text-xs mt-1">
-                      Started {timerInfo.elapsedMinutes}m ago
-                    </p>
-                  </div>
-                ) : (
-                  <div className="mb-4 bg-yellow-50 border border-yellow-500 rounded p-2">
-                    <p className="text-yellow-700 text-xs">
-                      ⚠️ No timer set for this order
-                    </p>
-                  </div>
-                )}
-
-                {/* Items */}
-                <div className="mb-4">
-                  <div className="flex items-center justify-between mb-2">
-                    <h3 className="text-gray-700 text-sm font-semibold uppercase">
-                      Items to Prepare
-                    </h3>
-                    <p className="text-gray-600 text-xs italic">
-                      👆 Click to mark in progress
-                    </p>
-                  </div>
-                  <ul className="space-y-3">
-                    {order.line_items.map((item) => {
-                      // Extract special notes or customizations from item metadata
-                      const itemMeta = item.meta_data || [];
-                      const hasCustomizations = itemMeta.length > 0;
-
-                      // Check if this item is being worked on
-                      const itemKey = `${order.id}-${item.id}`;
-                      const isInProgress = itemsInProgress.has(itemKey);
-
-                      return (
-                        <li
-                          key={item.id}
-                          onClick={() => toggleItemInProgress(order.id, item.id)}
-                          className={`rounded-lg p-3 cursor-pointer transition-all ${
-                            isInProgress
-                              ? "bg-blue-100 ring-2 ring-blue-400 border border-blue-300"
-                              : "bg-white hover:bg-gray-100 border border-gray-300"
-                          }`}
-                          title="Click to mark as in progress"
-                        >
-                          <div className="flex items-start gap-3">
-                            <span className={`font-bold text-xl px-3 py-2 rounded min-w-[3.5rem] text-center flex-shrink-0 ${
-                              isInProgress
-                                ? "bg-blue-500 text-white"
-                                : "bg-green-600 text-white"
-                            }`}>
-                              {isInProgress ? "👨‍🍳" : `${item.quantity}×`}
-                            </span>
-                            <div className="flex-1 min-w-0">
-                              <p className={`text-lg font-semibold leading-tight ${
-                                isInProgress ? "text-blue-900" : "text-gray-900"
-                              }`}>
-                                {item.name}
-                              </p>
-
-                              {/* Item SKU if available */}
-                              {item.sku && (
-                                <p className={`text-xs mt-1 ${
-                                  isInProgress ? "text-blue-700" : "text-gray-600"
-                                }`}>
-                                  SKU: {item.sku}
-                                </p>
-                              )}
-
-                              {/* Item customizations/metadata */}
-                              {hasCustomizations && (
-                                <div className="mt-2 space-y-1">
-                                  {itemMeta.map((meta: any, idx: number) => {
-                                    // Skip internal metadata
-                                    if (meta.key.startsWith('_')) return null;
-
-                                    return (
-                                      <div key={idx} className="text-sm">
-                                        <span className={isInProgress ? "text-blue-700" : "text-yellow-700"}>
-                                          ▸ {meta.display_key || meta.key}:
-                                        </span>
-                                        <span className={`ml-1 ${
-                                          isInProgress ? "text-blue-900" : "text-gray-900"
-                                        }`}>
-                                          {typeof meta.display_value !== 'undefined' ? meta.display_value : meta.value}
-                                        </span>
-                                      </div>
-                                    );
-                                  })}
-                                </div>
-                              )}
-
-                              {/* Price for reference */}
-                              <p className={`text-xs mt-2 ${
-                                isInProgress ? "text-blue-700" : "text-gray-600"
-                              }`}>
-                                RM {parseFloat(item.total).toFixed(2)}
-                              </p>
-                            </div>
-                          </div>
-                        </li>
-                      );
-                    })}
-                  </ul>
-                </div>
-
-                {/* Order Notes/Special Instructions */}
-                {order.customer_note && (
-                  <div className="mb-4 bg-yellow-50 border-2 border-yellow-500 rounded-lg p-3">
-                    <h4 className="text-yellow-800 text-xs font-semibold uppercase mb-1 flex items-center gap-1">
-                      <span>📝</span>
-                      <span>Special Instructions</span>
-                    </h4>
-                    <p className="text-yellow-900 text-sm font-medium">
-                      {order.customer_note}
-                    </p>
-                  </div>
-                )}
-
-                {/* Order Total */}
-                <div className="mb-4 bg-gray-100 rounded-lg p-3 border border-gray-300">
-                  <div className="flex justify-between items-center">
-                    <span className="text-gray-700 text-sm">Order Total</span>
-                    <span className="text-gray-900 text-xl font-bold">
-                      RM {parseFloat(order.total).toFixed(2)}
-                    </span>
-                  </div>
-                </div>
-
-                {/* Mark Ready Buttons */}
-                <div className="grid grid-cols-2 gap-3">
-                  <button
-                    onClick={() => markReady(order.id, "pickup")}
-                    disabled={isUpdating}
-                    className={`py-3 rounded-lg font-bold text-base transition-all ${
-                      isUpdating
-                        ? "bg-gray-300 text-gray-500 cursor-not-allowed"
-                        : "bg-green-600 text-white hover:bg-green-500 active:scale-95"
-                    }`}
-                  >
-                    <div className="flex flex-col items-center gap-1">
-                      <span>{isUpdating ? "⏳" : "✅"}</span>
-                      <span className="text-sm">{isUpdating ? "Wait..." : "Ready Pickup"}</span>
-                    </div>
-                  </button>
-                  <button
-                    onClick={() => markReady(order.id, "delivery")}
-                    disabled={isUpdating}
-                    className={`py-3 rounded-lg font-bold text-base transition-all ${
-                      isUpdating
-                        ? "bg-gray-300 text-gray-500 cursor-not-allowed"
-                        : "bg-blue-600 text-white hover:bg-blue-500 active:scale-95"
-                    }`}
-                  >
-                    <div className="flex flex-col items-center gap-1">
-                      <span>{isUpdating ? "⏳" : "🚗"}</span>
-                      <span className="text-sm">{isUpdating ? "Wait..." : "Ready Delivery"}</span>
-                    </div>
-                  </button>
-                </div>
-              </div>
-            );
-          })}
-        </div>
-      )}
-    </div>
-  );
-}
+"use client";
+
+import { useState, useEffect, useRef } from "react";
+import { useRouter } from "next/navigation";
+
+interface OrderItem {
+  id: number;
+  name: string;
+  quantity: number;
+  total: string;
+  sku?: string;
+  meta_data?: Array<{ key: string; value: any }>;
+}
+
+interface Order {
+  id: number;
+  number: string;
+  status: string;
+  date_created: string;
+  total: string;
+  customer_note?: string;
+  line_items: OrderItem[];
+  meta_data: Array<{ key: string; value: any }>;
+}
+
+export default function KitchenDisplayPage() {
+  const router = useRouter();
+  const [orders, setOrders] = useState<Order[]>([]);
+  const [loading, setLoading] = useState(true);
+  const [error, setError] = useState<string | null>(null);
+  const [updatingOrderId, setUpdatingOrderId] = useState<number | null>(null);
+
+  // Track which items are being worked on (kitchen staff can click to mark)
+  const [itemsInProgress, setItemsInProgress] = useState<Set<string>>(new Set());
+
+  // Track previous order IDs to detect new orders
+  const previousOrderIds = useRef<Set<number>>(new Set());
+  const audioRef = useRef<HTMLAudioElement | null>(null);
+
+  // Load items in progress from localStorage on mount
+  useEffect(() => {
+    const saved = localStorage.getItem('kitchen_items_in_progress');
+    if (saved) {
+      try {
+        const parsed = JSON.parse(saved);
+        setItemsInProgress(new Set(parsed));
+      } catch (err) {
+        console.error('Failed to load items in progress:', err);
+      }
+    }
+  }, []);
+
+  // Save items in progress to localStorage whenever it changes
+  useEffect(() => {
+    localStorage.setItem(
+      'kitchen_items_in_progress',
+      JSON.stringify(Array.from(itemsInProgress))
+    );
+  }, [itemsInProgress]);
+
+  // Toggle item in progress state
+  const toggleItemInProgress = (orderId: number, itemId: number) => {
+    const key = `${orderId}-${itemId}`;
+    setItemsInProgress((prev) => {
+      const next = new Set(prev);
+      if (next.has(key)) {
+        next.delete(key);
+      } else {
+        next.add(key);
+      }
+      return next;
+    });
+  };
+
+  // Clear in-progress items for a specific order
+  const clearOrderItems = (orderId: number) => {
+    setItemsInProgress((prev) => {
+      const next = new Set(prev);
+      // Remove all items for this order
+      Array.from(next).forEach((key) => {
+        if (key.startsWith(`${orderId}-`)) {
+          next.delete(key);
+        }
+      });
+      return next;
+    });
+  };
+
+  // Fetch processing orders (ALL orders, not user-filtered)
+  const fetchOrders = async () => {
+    try {
+      const response = await fetch("/api/kitchen/orders");
+      if (!response.ok) {
+        throw new Error("Failed to fetch orders");
+      }
+      const data: Order[] = await response.json();
+
+      // Only orders not yet ready are shown (ready pickup → ready-for-pickup status, ready delivery → processing with out_for_delivery flag)
+      console.log(`✅ Kitchen: ${data.length} orders in processing status`);
+
+      // Detect new orders
+      const currentOrderIds = new Set<number>(data.map((order) => order.id));
+      const newOrders = data.filter(
+        (order) => !previousOrderIds.current.has(order.id)
+      );
+
+      // Play alert sound if there are new orders (and not first load)
+      if (newOrders.length > 0 && previousOrderIds.current.size > 0) {
+        playAlert();
+      }
+
+      previousOrderIds.current = currentOrderIds;
+      setOrders(data);
+      setError(null);
+    } catch (err: any) {
+      console.error("Error fetching orders:", err);
+      setError(err.message);
+    } finally {
+      setLoading(false);
+    }
+  };
+
+  // Play alert sound for new orders
+  const playAlert = () => {
+    // Use Web Audio API beep sound
+    const audioContext = new (window.AudioContext || (window as any).webkitAudioContext)();
+    const oscillator = audioContext.createOscillator();
+    const gainNode = audioContext.createGain();
+
+    oscillator.connect(gainNode);
+    gainNode.connect(audioContext.destination);
+
+    oscillator.frequency.value = 800; // 800 Hz beep
+    oscillator.type = "sine";
+
+    gainNode.gain.setValueAtTime(0.3, audioContext.currentTime);
+    gainNode.gain.exponentialRampToValueAtTime(0.01, audioContext.currentTime + 0.5);
+
+    oscillator.start(audioContext.currentTime);
+    oscillator.stop(audioContext.currentTime + 0.5);
+  };
+
+  // Mark order as ready (pickup or delivery)
+  const markReady = async (orderId: number, readyType: "pickup" | "delivery") => {
+    setUpdatingOrderId(orderId);
+    try {
+      // For pickup: move to ready-for-pickup status
+      // For delivery: keep in processing with out_for_delivery flag
+      const status = readyType === "pickup" ? "ready-for-pickup" : "processing";
+
+      const response = await fetch(`/api/update-order/${orderId}`, {
+        method: "PATCH",
+        headers: { "Content-Type": "application/json" },
+        body: JSON.stringify({
+          status,
+          meta_data: [
+            {
+              key: "kitchen_ready",
+              value: "yes", // Mark as ready (removes from kitchen display)
+            },
+            {
+              key: "fulfillment_method",
+              value: readyType, // "pickup" or "delivery"
+            },
+            {
+              key: "out_for_delivery",
+              value: readyType === "delivery" ? "yes" : "no",
+            },
+            {
+              key: "ready_timestamp",
+              value: new Date().toISOString(),
+            },
+          ],
+        }),
+      });
+
+      if (!response.ok) {
+        throw new Error("Failed to update order");
+      }
+
+      // Clear in-progress items for this order
+      clearOrderItems(orderId);
+
+      // Refresh orders immediately
+      await fetchOrders();
+    } catch (err: any) {
+      console.error("Error updating order:", err);
+      alert(`Error: ${err.message}`);
+    } finally {
+      setUpdatingOrderId(null);
+    }
+  };
+
+  // Get time elapsed since order creation
+  const getOrderAge = (order: Order) => {
+    const createdTime = new Date(order.date_created).getTime();
+    const now = Date.now();
+    const ageMs = now - createdTime;
+    const ageMinutes = Math.floor(ageMs / 60000);
+    return ageMinutes;
+  };
+
+  // Get timer info from order metadata
+  const getTimerInfo = (order: Order) => {
+    const startTimeMeta = order.meta_data.find((m) => m.key === "startTime");
+    const endTimeMeta = order.meta_data.find((m) => m.key === "endTime");
+
+    if (!startTimeMeta || !endTimeMeta) {
+      return null;
+    }
+
+    // Handle both ISO date strings and numeric timestamps
+    let startTime: number;
+    let endTime: number;
+
+    // Try parsing as ISO date first, fallback to numeric timestamp
+    if (typeof startTimeMeta.value === 'string' && startTimeMeta.value.includes('T')) {
+      startTime = new Date(startTimeMeta.value).getTime();
+    } else {
+      startTime = parseInt(startTimeMeta.value);
+    }
+
+    if (typeof endTimeMeta.value === 'string' && endTimeMeta.value.includes('T')) {
+      endTime = new Date(endTimeMeta.value).getTime();
+    } else {
+      endTime = parseInt(endTimeMeta.value);
+    }
+
+    // Validate timestamps
+    if (isNaN(startTime) || isNaN(endTime)) {
+      console.warn(`Invalid timer metadata for order ${order.id}`, {
+        startValue: startTimeMeta.value,
+        endValue: endTimeMeta.value,
+        startParsed: startTime,
+        endParsed: endTime
+      });
+      return null;
+    }
+
+    const now = Date.now();
+    const elapsedMs = now - startTime;
+    const totalDurationMs = endTime - startTime;
+    const remainingMs = endTime - now;
+
+    // Ensure valid calculations
+    if (totalDurationMs <= 0) {
+      return null;
+    }
+
+    const elapsedMinutes = Math.floor(elapsedMs / 60000);
+    const remainingMinutes = Math.max(0, Math.ceil(remainingMs / 60000));
+    const progress = Math.min(100, (elapsedMs / totalDurationMs) * 100);
+
+    // Determine status color
+    let statusColor = "green";
+    if (progress > 90 || remainingMs < 0) {
+      statusColor = "red";
+    } else if (progress > 70) {
+      statusColor = "yellow";
+    }
+
+    return {
+      elapsedMinutes,
+      remainingMinutes,
+      progress,
+      statusColor,
+      isOverdue: remainingMs < 0,
+    };
+  };
+
+  // Initial fetch and SSE for real-time updates (no polling)
+  useEffect(() => {
+    // Fetch initial orders
+    fetchOrders();
+
+    // Connect to SSE for push updates
+    console.log('🍳 Kitchen Display: Connecting to order updates stream...');
+    const eventSource = new EventSource('/api/kitchen/stream');
+
+    eventSource.onopen = () => {
+      console.log('🍳 Kitchen Display: Connected to order stream');
+    };
+
+    eventSource.onmessage = (event) => {
+      try {
+        const data = JSON.parse(event.data);
+        console.log('🍳 Kitchen Display: Received event:', data.type);
+
+        if (data.type === 'orders-updated') {
+          console.log('🍳 Kitchen Display: Orders updated, fetching latest...');
+          fetchOrders();
+        } else if (data.type === 'connected') {
+          console.log('🍳 Kitchen Display: Connection confirmed');
+        }
+      } catch (err) {
+        console.error('🍳 Kitchen Display: Failed to parse SSE message:', err);
+      }
+    };
+
+    eventSource.onerror = (error) => {
+      console.error('🍳 Kitchen Display: SSE connection error:', error);
+      // EventSource will automatically attempt to reconnect
+    };
+
+    return () => {
+      console.log('🍳 Kitchen Display: Disconnecting from order stream');
+      eventSource.close();
+    };
+  }, []);
+
+  // Loading state
+  if (loading) {
+    return (
+      <div className="min-h-screen flex items-center justify-center bg-gray-800">
+        <div className="text-center">
+          <div className="animate-spin rounded-full h-16 w-16 border-b-4 border-green-500 mx-auto mb-4"></div>
+          <p className="text-gray-200 text-xl">Loading kitchen display...</p>
+        </div>
+      </div>
+    );
+  }
+
+  return (
+    <div className="min-h-screen bg-gray-800 p-3">
+      {/* Header */}
+      <div className="mb-3">
+        <div className="flex items-center justify-between mb-2">
+          <div className="flex items-center gap-4">
+            <button
+              onClick={() => router.push("/admin/orders")}
+              className="p-2 bg-gray-600 hover:bg-gray-500 rounded-lg transition"
+            >
+              <span className="text-white text-2xl">←</span>
+            </button>
+            <div>
+              <h1 className="text-2xl font-bold text-white">
+                🍳 Kitchen Display
+              </h1>
+              <p className="text-gray-300 text-sm">
+                {orders.length} order{orders.length !== 1 ? "s" : ""} in progress
+              </p>
+            </div>
+          </div>
+          <div className="text-right">
+            <button
+              onClick={fetchOrders}
+              className="px-4 py-2 bg-gray-600 text-white rounded-lg hover:bg-gray-500 transition text-sm"
+            >
+              🔄 Refresh
+            </button>
+            <p className="text-gray-300 text-sm mt-2">
+              Auto-refresh: 10s
+            </p>
+          </div>
+        </div>
+      </div>
+
+      {/* Error Display */}
+      {error && (
+        <div className="mb-6 bg-red-50 border-2 border-red-500 rounded-lg p-4">
+          <p className="text-red-700 text-lg">⚠️ {error}</p>
+        </div>
+      )}
+
+      {/* No Orders */}
+      {orders.length === 0 ? (
+        <div className="flex items-center justify-center h-96">
+          <div className="text-center">
+            <p className="text-6xl mb-4">✅</p>
+            <p className="text-2xl text-white">All caught up!</p>
+            <p className="text-gray-300 mt-2">No orders to prepare right now</p>
+          </div>
+        </div>
+      ) : (
+        /* Order Grid - Auto-fit columns, let display determine optimal layout */
+        <div className="grid grid-cols-[repeat(auto-fit,minmax(280px,1fr))] gap-4">
+          {orders.map((order) => {
+            const timerInfo = getTimerInfo(order);
+            const isUpdating = updatingOrderId === order.id;
+
+            // Border color based on timer status
+            let borderColor = "border-gray-600";
+            if (timerInfo) {
+              if (timerInfo.statusColor === "green") borderColor = "border-green-500";
+              else if (timerInfo.statusColor === "yellow") borderColor = "border-yellow-500";
+              else if (timerInfo.statusColor === "red") borderColor = "border-red-500";
+            }
+
+            return (
+              <div
+                key={order.id}
+                className={`bg-gray-50 rounded-lg border-2 ${borderColor} p-3 shadow-lg min-h-[200px]`}
+              >
+                {/* Order Number */}
+                <div className="mb-2">
+                  <h2 className="text-3xl font-bold text-gray-900 mb-1">
+                    #{order.number}
+                  </h2>
+                  <div className="flex items-center justify-between">
+                    <p className="text-gray-600 text-sm">Order ID: {order.id}</p>
+                    <p className="text-blue-600 text-sm font-semibold">
+                      🕐 {getOrderAge(order)}m old
+                    </p>
+                  </div>
+                </div>
+
+                {/* Timer */}
+                {timerInfo ? (
+                  <div className="mb-4">
+                    <div className="flex items-center justify-between mb-2">
+                      <span className="text-gray-700 text-sm font-medium">
+                        {timerInfo.isOverdue ? "OVERDUE" : "Time Remaining"}
+                      </span>
+                      <span
+                        className={`text-2xl font-bold ${
+                          timerInfo.statusColor === "green"
+                            ? "text-green-600"
+                            : timerInfo.statusColor === "yellow"
+                            ? "text-yellow-600"
+                            : "text-red-600"
+                        }`}
+                      >
+                        {timerInfo.isOverdue ? "+" : ""}
+                        {Math.abs(timerInfo.remainingMinutes)}m
+                      </span>
+                    </div>
+                    <div className="w-full bg-gray-200 rounded-full h-3">
+                      <div
+                        className={`h-3 rounded-full transition-all ${
+                          timerInfo.statusColor === "green"
+                            ? "bg-green-500"
+                            : timerInfo.statusColor === "yellow"
+                            ? "bg-yellow-500"
+                            : "bg-red-500"
+                        }`}
+                        style={{ width: `${Math.min(100, timerInfo.progress)}%` }}
+                      ></div>
+                    </div>
+                    <p className="text-gray-600 text-xs mt-1">
+                      Started {timerInfo.elapsedMinutes}m ago
+                    </p>
+                  </div>
+                ) : (
+                  <div className="mb-4 bg-yellow-50 border border-yellow-500 rounded p-2">
+                    <p className="text-yellow-700 text-xs">
+                      ⚠️ No timer set for this order
+                    </p>
+                  </div>
+                )}
+
+                {/* Items */}
+                <div className="mb-4">
+                  <div className="flex items-center justify-between mb-2">
+                    <h3 className="text-gray-700 text-sm font-semibold uppercase">
+                      Items to Prepare
+                    </h3>
+                    <p className="text-gray-600 text-xs italic">
+                      👆 Click to mark in progress
+                    </p>
+                  </div>
+                  <ul className="space-y-3">
+                    {order.line_items.map((item) => {
+                      // Extract special notes or customizations from item metadata
+                      const itemMeta = item.meta_data || [];
+                      const hasCustomizations = itemMeta.length > 0;
+
+                      // Check if this item is being worked on
+                      const itemKey = `${order.id}-${item.id}`;
+                      const isInProgress = itemsInProgress.has(itemKey);
+
+                      return (
+                        <li
+                          key={item.id}
+                          onClick={() => toggleItemInProgress(order.id, item.id)}
+                          className={`rounded-lg p-3 cursor-pointer transition-all ${
+                            isInProgress
+                              ? "bg-blue-100 ring-2 ring-blue-400 border border-blue-300"
+                              : "bg-white hover:bg-gray-100 border border-gray-300"
+                          }`}
+                          title="Click to mark as in progress"
+                        >
+                          <div className="flex items-start gap-3">
+                            <span className={`font-bold text-xl px-3 py-2 rounded min-w-[3.5rem] text-center flex-shrink-0 ${
+                              isInProgress
+                                ? "bg-blue-500 text-white"
+                                : "bg-green-600 text-white"
+                            }`}>
+                              {isInProgress ? "👨‍🍳" : `${item.quantity}×`}
+                            </span>
+                            <div className="flex-1 min-w-0">
+                              <p className={`text-lg font-semibold leading-tight ${
+                                isInProgress ? "text-blue-900" : "text-gray-900"
+                              }`}>
+                                {item.name}
+                              </p>
+
+                              {/* Item SKU if available */}
+                              {item.sku && (
+                                <p className={`text-xs mt-1 ${
+                                  isInProgress ? "text-blue-700" : "text-gray-600"
+                                }`}>
+                                  SKU: {item.sku}
+                                </p>
+                              )}
+
+                              {/* Item customizations/metadata */}
+                              {hasCustomizations && (
+                                <div className="mt-2 space-y-1">
+                                  {itemMeta.map((meta: any, idx: number) => {
+                                    // Skip internal metadata
+                                    if (meta.key.startsWith('_')) return null;
+
+                                    return (
+                                      <div key={idx} className="text-sm">
+                                        <span className={isInProgress ? "text-blue-700" : "text-yellow-700"}>
+                                          ▸ {meta.display_key || meta.key}:
+                                        </span>
+                                        <span className={`ml-1 ${
+                                          isInProgress ? "text-blue-900" : "text-gray-900"
+                                        }`}>
+                                          {typeof meta.display_value !== 'undefined' ? meta.display_value : meta.value}
+                                        </span>
+                                      </div>
+                                    );
+                                  })}
+                                </div>
+                              )}
+
+                              {/* Price for reference */}
+                              <p className={`text-xs mt-2 ${
+                                isInProgress ? "text-blue-700" : "text-gray-600"
+                              }`}>
+                                RM {parseFloat(item.total).toFixed(2)}
+                              </p>
+                            </div>
+                          </div>
+                        </li>
+                      );
+                    })}
+                  </ul>
+                </div>
+
+                {/* Order Notes/Special Instructions */}
+                {order.customer_note && (
+                  <div className="mb-4 bg-yellow-50 border-2 border-yellow-500 rounded-lg p-3">
+                    <h4 className="text-yellow-800 text-xs font-semibold uppercase mb-1 flex items-center gap-1">
+                      <span>📝</span>
+                      <span>Special Instructions</span>
+                    </h4>
+                    <p className="text-yellow-900 text-sm font-medium">
+                      {order.customer_note}
+                    </p>
+                  </div>
+                )}
+
+                {/* Order Total */}
+                <div className="mb-4 bg-gray-100 rounded-lg p-3 border border-gray-300">
+                  <div className="flex justify-between items-center">
+                    <span className="text-gray-700 text-sm">Order Total</span>
+                    <span className="text-gray-900 text-xl font-bold">
+                      RM {parseFloat(order.total).toFixed(2)}
+                    </span>
+                  </div>
+                </div>
+
+                {/* Mark Ready Buttons */}
+                <div className="grid grid-cols-2 gap-3">
+                  <button
+                    onClick={() => markReady(order.id, "pickup")}
+                    disabled={isUpdating}
+                    className={`py-3 rounded-lg font-bold text-base transition-all ${
+                      isUpdating
+                        ? "bg-gray-300 text-gray-500 cursor-not-allowed"
+                        : "bg-green-600 text-white hover:bg-green-500 active:scale-95"
+                    }`}
+                  >
+                    <div className="flex flex-col items-center gap-1">
+                      <span>{isUpdating ? "⏳" : "✅"}</span>
+                      <span className="text-sm">{isUpdating ? "Wait..." : "Ready Pickup"}</span>
+                    </div>
+                  </button>
+                  <button
+                    onClick={() => markReady(order.id, "delivery")}
+                    disabled={isUpdating}
+                    className={`py-3 rounded-lg font-bold text-base transition-all ${
+                      isUpdating
+                        ? "bg-gray-300 text-gray-500 cursor-not-allowed"
+                        : "bg-blue-600 text-white hover:bg-blue-500 active:scale-95"
+                    }`}
+                  >
+                    <div className="flex flex-col items-center gap-1">
+                      <span>{isUpdating ? "⏳" : "🚗"}</span>
+                      <span className="text-sm">{isUpdating ? "Wait..." : "Ready Delivery"}</span>
+                    </div>
+                  </button>
+                </div>
+              </div>
+            );
+          })}
+        </div>
+      )}
+    </div>
+  );
+}